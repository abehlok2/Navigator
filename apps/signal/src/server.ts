--- conflicted
+++ resolved
@@ -129,7 +129,7 @@
 
 const keyFile = process.env.SSL_KEY_FILE || 'key.pem';
 const certFile = process.env.SSL_CERT_FILE || 'cert.pem';
-<<<<<<< HEAD
+
 let server;
 if (existsSync(keyFile) && existsSync(certFile)) {
   server = createHttpsServer(
@@ -143,19 +143,7 @@
   console.warn('SSL certificates not found; starting HTTP server');
   server = createHttpServer(app);
 }
-=======
-const useHttps = existsSync(keyFile) && existsSync(certFile);
 
-const server = useHttps
-  ? createHttpsServer(
-      {
-        key: readFileSync(keyFile),
-        cert: readFileSync(certFile),
-      },
-      app,
-    )
-  : createHttpServer(app);
->>>>>>> 18cbcf5a
 const wss = new WebSocketServer({ server });
 
 setInterval(() => cleanupInactiveParticipants(SESSION_TIMEOUT_MS), SESSION_TIMEOUT_MS);
