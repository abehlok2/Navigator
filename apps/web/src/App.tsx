--- conflicted
+++ resolved
@@ -36,10 +36,10 @@
   }
 
   return (
-<<<<<<< HEAD
+
     <div ref={rootRef} className="container">
       <h1>Explorer Sessions</h1>
-=======
+
     <div ref={rootRef}>
       <div style={{ display: 'flex', justifyContent: 'space-between' }}>
         <h1>Explorer Sessions</h1>
@@ -47,7 +47,7 @@
           {username} <button onClick={logout}>Logout</button>
         </div>
       </div>
->>>>>>> 5caff9c4
+
       <ConnectionStatus />
       <AssetDropZone />
       <AssetAvailability />
