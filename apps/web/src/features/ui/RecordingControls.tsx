<<<<<<< HEAD
export { default } from '../recording/components/RecordingStudio';
=======
import React, { useCallback, useEffect, useRef, useState } from 'react';
import { Button } from '../../components/ui/button';
import {
  Card,
  CardContent,
  CardDescription,
  CardHeader,
  CardTitle,
} from '../../components/ui/card';
import { useSessionStore } from '../../state/session';
import { startMixRecording, type RecordingHandle, type RecordingLevels } from '../audio/recorder';
import { formatBytes } from '../../lib/format';
import { useRecordingLibraryStore, type RecordingItem } from '../recording/state';

export default function RecordingControls() {
  const micStream = useSessionStore(state => state.micStream);
  const [recording, setRecording] = useState(false);
  const [error, setError] = useState<string | null>(null);
  const recordings = useRecordingLibraryStore(state => state.recordings);
  const addRecording = useRecordingLibraryStore(state => state.addRecording);
  const removeRecording = useRecordingLibraryStore(state => state.removeRecording);
  const handleRef = useRef<RecordingHandle | null>(null);
  const meterFrameRef = useRef<number | null>(null);
  const [levels, setLevels] = useState<RecordingLevels>({ left: -120, right: -120 });

  const canRecord = Boolean(micStream);

  const requestConsent = useCallback(() => {
    return Promise.resolve(window.confirm('Record the session mix to your device?'));
  }, []);

  const stopMetering = useCallback(() => {
    if (meterFrameRef.current !== null) {
      cancelAnimationFrame(meterFrameRef.current);
      meterFrameRef.current = null;
    }
    setLevels({ left: -120, right: -120 });
  }, []);

  const startMetering = useCallback(() => {
    if (meterFrameRef.current !== null) return;
    const tick = () => {
      const handle = handleRef.current;
      if (!handle) return;
      setLevels(handle.getLevels());
      meterFrameRef.current = requestAnimationFrame(tick);
    };
    tick();
  }, []);

  const startRecording = useCallback(async () => {
    if (!micStream) {
      setError('Microphone stream is not available.');
      return;
    }
    setError(null);
    try {
      const handle = await startMixRecording(micStream, requestConsent);
      if (!handle) {
        setError('Recording consent was declined.');
        return;
      }
      handleRef.current = handle;
      setRecording(true);
      startMetering();
    } catch (err) {
      console.error(err);
      setError('Recording is not supported in this browser.');
      handleRef.current = null;
      stopMetering();
    }
  }, [micStream, requestConsent, startMetering, stopMetering]);

  const stopRecording = useCallback(async () => {
    const handle = handleRef.current;
    if (!handle) return;
    const startedAt = handle.startedAt;
    let blob: Blob | null = null;
    try {
      blob = await handle.stop();
    } catch (err) {
      console.error(err);
      setError('Failed to finalise the recording.');
    } finally {
      handleRef.current = null;
      setRecording(false);
      stopMetering();
    }
    if (!blob) return;
    if (!blob.size) {
      setError('Recorded mix was empty.');
      return;
    }
    const createdAt = Date.now();
    const url = URL.createObjectURL(blob);
    const durationSec = Math.max(0, (createdAt - startedAt) / 1000);
    const filename = createFilename(createdAt, blob.type);
    const item: RecordingItem = {
      id: `session-mix-${createdAt}`,
      url,
      createdAt,
      size: blob.size,
      durationSec,
      mimeType: blob.type || 'audio/webm',
      channels: 2,
      filename,
      tags: [],
    };
    addRecording(item);
  }, [addRecording, stopMetering]);

  useEffect(() => {
    if (!canRecord && recording) {
      void stopRecording();
    }
  }, [canRecord, recording, stopRecording]);

  useEffect(() => {
    return () => {
      if (handleRef.current) {
        void handleRef.current.stop();
      }
      stopMetering();
    };
  }, [stopMetering]);

  return (
    <Card className="overflow-hidden">
      <CardHeader className="bg-slate-50/70">
        <CardTitle>Session recording</CardTitle>
        <CardDescription>Capture the explorer mix directly in your browser for review or sharing.</CardDescription>
      </CardHeader>
      <CardContent className="space-y-5">
        <div className="flex flex-wrap items-center gap-3">
          <Button
            type="button"
            onClick={startRecording}
            disabled={!canRecord || recording}
            className="bg-emerald-500 px-4 py-2 text-sm font-semibold hover:bg-emerald-600 disabled:bg-emerald-500/60"
          >
            Start recording
          </Button>
          <Button
            type="button"
            onClick={stopRecording}
            disabled={!recording}
            className="bg-rose-500 px-4 py-2 text-sm font-semibold hover:bg-rose-600 disabled:bg-rose-500/60"
          >
            Stop recording
          </Button>
          {!canRecord && (
            <span className="text-sm text-slate-500">
              Connect a microphone-enabled role to enable recording.
            </span>
          )}
          {recording && (
            <span className="rounded-full bg-rose-100 px-3 py-1 text-xs font-semibold uppercase tracking-wide text-rose-600">
              Recording…
            </span>
          )}
        </div>
        {recording && <LevelMeters levels={levels} />}
        {error && <div className="text-sm font-medium text-rose-600">{error}</div>}
        <div className="rounded-2xl border border-slate-200/80 bg-white/70 p-4 shadow-sm">
          {recordings.length === 0 ? (
            <div className="text-sm text-slate-500">No recordings yet. When you stop a capture it will appear here.</div>
          ) : (
            <ul className="space-y-3">
              {recordings.map(item => (
                <li key={item.id} className="flex flex-col gap-4 rounded-2xl border border-slate-200 bg-white/80 p-4 shadow-sm sm:flex-row sm:items-center sm:justify-between">
                  <div>
                    <div className="text-sm font-semibold text-slate-800">
                      {new Date(item.createdAt).toLocaleString()}
                    </div>
                    <div className="text-xs text-slate-500">
                      Session mix · {item.channels === 2 ? 'Stereo' : 'Mono'} · {formatDuration(item.durationSec)} ·{' '}
                      {formatBytes(item.size)} · {item.mimeType || 'audio/webm'}
                    </div>
                  </div>
                  <div className="flex flex-wrap items-center gap-3">
                    <a
                      className="text-sm font-semibold text-sky-600 hover:underline"
                      href={item.url}
                      download={item.filename}
                    >
                      Download
                    </a>
                    <button
                      type="button"
                      className="rounded-xl border border-slate-200 px-3 py-1.5 text-xs font-semibold text-slate-700 shadow-sm transition hover:bg-slate-100"
                      onClick={() => removeRecording(item.id)}
                    >
                      Remove
                    </button>
                  </div>
                </li>
              ))}
            </ul>
          )}
        </div>
      </CardContent>
    </Card>
  );
}

function createFilename(createdAt: number, mimeType: string): string {
  const subtype = mimeType?.split('/')[1] ?? 'webm';
  const extension = subtype.split(';')[0] || 'webm';
  const timestamp = new Date(createdAt)
    .toISOString()
    .replace(/[:.]/g, '-')
    .replace('T', '_')
    .replace('Z', '');
  return `session-mix-${timestamp}.${extension}`;
}

function formatDuration(seconds: number): string {
  if (!Number.isFinite(seconds) || seconds <= 0) return '0:00';
  const total = Math.round(seconds);
  const mins = Math.floor(total / 60);
  const secs = total % 60;
  return `${mins}:${secs.toString().padStart(2, '0')}`;
}

function LevelMeters({ levels }: { levels: RecordingLevels }) {
  return (
    <div className="w-full max-w-sm rounded-2xl border border-slate-200/80 bg-white/70 p-4 shadow-sm">
      <div className="text-xs font-semibold uppercase tracking-wide text-slate-500">Session mix level</div>
      <Meter label="L" value={levels.left} />
      <Meter label="R" value={levels.right} />
    </div>
  );
}

function Meter({ label, value }: { label: string; value: number }) {
  const clamped = Number.isFinite(value) ? Math.max(-60, Math.min(6, value)) : -60;
  const ratio = (clamped + 60) / 66; // map -60..6 dB to 0..1
  const percent = Math.max(0, Math.min(1, ratio)) * 100;
  const displayDb = value <= -120 ? '−∞' : `${Math.round(value)} dB`;
  return (
    <div className="mt-2">
      <div className="flex items-center justify-between text-xs text-slate-500">
        <span>{label}</span>
        <span>{displayDb}</span>
      </div>
      <div className="mt-1 h-2 w-full overflow-hidden rounded-full bg-slate-200">
        <div
          className="h-full rounded-full bg-gradient-to-r from-emerald-500 via-amber-400 to-rose-500"
          style={{ width: `${percent}%` }}
        />
      </div>
    </div>
  );
}
>>>>>>> 7d1b3e36
<|MERGE_RESOLUTION|>--- conflicted
+++ resolved
@@ -1,6 +1,3 @@
-<<<<<<< HEAD
-export { default } from '../recording/components/RecordingStudio';
-=======
 import React, { useCallback, useEffect, useRef, useState } from 'react';
 import { Button } from '../../components/ui/button';
 import {
@@ -254,5 +251,4 @@
       </div>
     </div>
   );
-}
->>>>>>> 7d1b3e36
+}