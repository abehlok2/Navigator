--- conflicted
+++ resolved
@@ -1,9 +1,5 @@
 import React, { useMemo, useState } from 'react';
-<<<<<<< HEAD
-import { AnimatePresence, motion, type Transition, type Variants } from 'framer-motion';
-=======
 import { AnimatePresence, motion, cubicBezier } from 'framer-motion';
->>>>>>> 212ddfad
 
 import AssetLibrary from '../../assets/components/AssetLibrary';
 import RecordingStudio from '../../recording/components/RecordingStudio';
@@ -33,13 +29,8 @@
     y: 0,
     transition: {
       duration: 0.55,
-<<<<<<< HEAD
-      ease: sectionEase,
-      delay: custom * 0.08,
-=======
       ease: cubicBezier(0.16, 1, 0.3, 1),
       delay: index * 0.08,
->>>>>>> 212ddfad
     },
   }),
 };
