--- conflicted
+++ resolved
@@ -28,16 +28,12 @@
   session.setRole(opts.role);
   session.setConnection('connecting');
 
-<<<<<<< HEAD
+
   const signalUrl =
     import.meta.env.VITE_SIGNAL_URL ?? 'ws://localhost:8080';
   const ws = new WebSocket(
     `${signalUrl}?roomId=${opts.roomId}&participantId=${opts.participantId}&token=${opts.token}`
-=======
-  const wsProtocol = window.location.protocol === 'https:' ? 'wss' : 'ws';
-  const ws = new WebSocket(
-    `${wsProtocol}://${location.hostname}:8080?roomId=${opts.roomId}&participantId=${opts.participantId}&token=${opts.token}`
->>>>>>> 806caea9
+
   );
 
   pc.onicecandidate = ev => {
