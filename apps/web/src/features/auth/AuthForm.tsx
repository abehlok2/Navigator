--- conflicted
+++ resolved
@@ -121,109 +121,6 @@
   };
 
   return (
-<<<<<<< HEAD
-    <div className="relative flex min-h-screen items-center justify-center overflow-hidden bg-slate-950 px-4 py-10 text-slate-100">
-      <div className="pointer-events-none absolute inset-0 -z-10 bg-[radial-gradient(circle_at_top,_rgba(56,189,248,0.18),transparent_65%)]" />
-      <div className="pointer-events-none absolute inset-x-0 bottom-0 -z-10 h-[320px] bg-gradient-to-t from-slate-900 to-transparent" />
-
-      <Card className="relative w-full max-w-md border-slate-800/60 bg-white/95 text-slate-900 shadow-2xl shadow-sky-900/40">
-        <CardHeader className="border-none pb-0">
-          <CardTitle className="text-2xl font-semibold">
-            {mode === 'login' ? 'Welcome back' : 'Create an account'}
-          </CardTitle>
-          <CardDescription className="text-sm text-slate-600">
-            {mode === 'login'
-              ? 'Sign in to coordinate your next exploration session.'
-              : 'Register to access explorer, facilitator, or listener controls.'}
-          </CardDescription>
-        </CardHeader>
-        <CardContent className="space-y-5">
-          <form onSubmit={handleSubmit} className="space-y-4">
-            <div className="space-y-2">
-              <Label htmlFor="username" className="text-sm font-medium text-slate-600">
-                Username
-              </Label>
-              <Input
-                id="username"
-                type="text"
-                placeholder="Your username"
-                value={username}
-                onChange={e => setUsername(e.target.value)}
-                autoComplete="username"
-              />
-            </div>
-
-            <div className="space-y-2">
-              <Label htmlFor="password" className="text-sm font-medium text-slate-600">
-                Password
-              </Label>
-              <Input
-                id="password"
-                type="password"
-                placeholder="Enter password"
-                value={password}
-                onChange={e => setPassword(e.target.value)}
-                autoComplete={mode === 'login' ? 'current-password' : 'new-password'}
-              />
-            </div>
-
-            {mode === 'register' && (
-              <>
-                <div className="space-y-2">
-                  <Label htmlFor="confirm-password" className="text-sm font-medium text-slate-600">
-                    Confirm password
-                  </Label>
-                  <Input
-                    id="confirm-password"
-                    type="password"
-                    placeholder="Re-enter password"
-                    value={confirmPassword}
-                    onChange={e => setConfirmPassword(e.target.value)}
-                    autoComplete="new-password"
-                  />
-                </div>
-
-                <div className="space-y-2">
-                  <Label htmlFor="role" className="text-sm font-medium text-slate-600">
-                    Session role
-                  </Label>
-                  <Select
-                    id="role"
-                    value={role}
-                    onChange={e => setRole(e.target.value as 'explorer' | 'facilitator' | 'listener')}
-                  >
-                    <option value="explorer">Explorer</option>
-                    <option value="facilitator">Facilitator</option>
-                    <option value="listener">Listener</option>
-                  </Select>
-                </div>
-              </>
-            )}
-
-            <p className="text-sm text-slate-500">
-              Passwords must include upper- and lower-case letters and at least one number.
-            </p>
-            {error && <div className="whitespace-pre-wrap text-sm font-medium text-rose-600">{error}</div>}
-
-            <Button type="submit" className="w-full" disabled={submitting}>
-              {submitting ? (mode === 'login' ? 'Logging in…' : 'Registering…') : mode === 'login' ? 'Login' : 'Register'}
-            </Button>
-          </form>
-
-          <Button
-            type="button"
-            onClick={() => {
-              setMode(mode === 'login' ? 'register' : 'login');
-              setError(null);
-              setConfirmPassword('');
-            }}
-            className="w-full bg-transparent text-slate-700 transition hover:bg-slate-100"
-          >
-            {mode === 'login' ? 'Need an account? Register' : 'Have an account? Login'}
-          </Button>
-        </CardContent>
-      </Card>
-=======
     <div className="flex min-h-screen items-center justify-center bg-slate-100 px-4 py-8">
       <div className="w-full max-w-md rounded-2xl border border-slate-200 bg-white p-8 shadow-lg">
         <h2 className="mb-6 text-center text-2xl font-semibold">
@@ -288,7 +185,6 @@
           {mode === 'login' ? 'Need an account? Register' : 'Have an account? Login'}
         </Button>
       </div>
->>>>>>> 36df6fe0
     </div>
   );
 }