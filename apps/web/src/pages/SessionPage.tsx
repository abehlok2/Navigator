--- conflicted
+++ resolved
@@ -1,18 +1,5 @@
 import React, { useCallback, useEffect, useMemo, useRef, useState } from 'react';
 import { useParams } from 'react-router-dom';
-<<<<<<< HEAD
-import { connectWithReconnection } from '../features/webrtc/connection';
-import { useAudioContextUnlock } from '../features/audio/context';
-import { attachRemoteFacilitatorStream, resetRemoteFacilitatorStreams } from '../features/audio/speech';
-import AuthForm from '../features/auth/AuthForm';
-import { useAuthStore } from '../state/auth';
-import { useSessionStore, type ConnectionStatus as SessionConnectionStatus } from '../state/session';
-import { Button } from '../components/ui/button';
-import { Badge } from '../components/ui/badge';
-import { Card, CardContent, CardDescription, CardHeader, CardTitle } from '../components/ui/card';
-import { Input } from '../components/ui/input';
-import { Label } from '../components/ui/label';
-=======
 import { AnimatePresence, motion } from 'framer-motion';
 
 import AppLayout from '../layouts/AppLayout';
@@ -22,7 +9,6 @@
 import RoomJoiner from '../features/room/components/RoomJoiner';
 import { useAudioContextUnlock } from '../features/audio/context';
 import { attachRemoteFacilitatorStream, resetRemoteFacilitatorStreams } from '../features/audio/speech';
->>>>>>> c1189800
 import {
   createRoom,
   joinRoom,
@@ -34,12 +20,6 @@
   type ParticipantSummary,
   type Role,
 } from '../features/session/api';
-<<<<<<< HEAD
-import ExplorerView from '../features/session/views/ExplorerView';
-import FacilitatorView from '../features/session/views/FacilitatorView';
-import ListenerView from '../features/session/views/ListenerView';
-import RoomJoiner from '../features/room/components/RoomJoiner';
-=======
 import { connectWithReconnection } from '../features/webrtc/connection';
 import { Button } from '../components/ui/button';
 import {
@@ -53,7 +33,6 @@
 import { useAuthStore } from '../state/auth';
 import { useSessionStore } from '../state/session';
 import type { StatusIndicatorStatus } from '../components/ui/status-indicator';
->>>>>>> c1189800
 
 const isRole = (value: string | null): value is Role =>
   value === 'facilitator' || value === 'explorer' || value === 'listener';
@@ -63,42 +42,6 @@
 
 type PendingModeration = { id: string; type: 'role' | 'remove' };
 
-<<<<<<< HEAD
-const CONNECTION_STATUS_META: Record<
-  SessionConnectionStatus,
-  { label: string; badgeClass: string; description: string }
-> = {
-  connected: {
-    label: 'Connected',
-    badgeClass: 'border border-emerald-400/40 bg-emerald-500/15 text-emerald-200',
-    description: 'Live session link established.',
-  },
-  connecting: {
-    label: 'Connecting…',
-    badgeClass: 'border border-amber-400/40 bg-amber-500/15 text-amber-200',
-    description: 'Attempting to establish the session link.',
-  },
-  disconnected: {
-    label: 'Disconnected',
-    badgeClass: 'border border-rose-400/40 bg-rose-500/15 text-rose-200',
-    description: 'No active transport yet.',
-  },
-};
-
-const ChevronDownIcon = (props: React.SVGProps<SVGSVGElement>) => (
-  <svg
-    aria-hidden="true"
-    focusable="false"
-    viewBox="0 0 20 20"
-    fill="none"
-    stroke="currentColor"
-    strokeWidth={1.5}
-    {...props}
-  >
-    <path strokeLinecap="round" strokeLinejoin="round" d="M6 8.5 10 12.5 14 8.5" />
-  </svg>
-);
-=======
 type SessionPhase = 'idle' | 'connecting' | 'ready' | 'error';
 
 function LoadingState({ roomId }: { roomId: string }) {
@@ -171,7 +114,6 @@
     </GlassCard>
   );
 }
->>>>>>> c1189800
 
 export default function SessionPage() {
   const { roomId: routeRoomId } = useParams<{ roomId?: string }>();
@@ -204,46 +146,6 @@
   const [pendingModeration, setPendingModeration] = useState<PendingModeration | null>(null);
   const [roomPassword, setRoomPasswordInput] = useState('');
   const [settingPassword, setSettingPassword] = useState(false);
-<<<<<<< HEAD
-  const [moderationNotice, setModerationNotice] = useState<ModerationNotice | null>(null);
-  const [pendingModeration, setPendingModeration] = useState<PendingModeration | null>(null);
-  const { role: sessionRole, connection: sessionConnection } = useSessionStore(state => ({
-    role: state.role,
-    connection: state.connection,
-  }));
-  const isListenerSession = sessionRole === 'listener';
-  const isFacilitatorSession = sessionRole === 'facilitator';
-  const isExplorerSession = sessionRole === 'explorer';
-  const canCreateRoom = role === 'facilitator';
-  const canModerateParticipants = role === 'facilitator';
-  const sessionRoleLabel = sessionRole ? formatRole(sessionRole) : 'No active role';
-  const connectionInfo = CONNECTION_STATUS_META[sessionConnection];
-
-  const viewMeta = useMemo(() => {
-    if (isFacilitatorSession) {
-      return {
-        title: 'Facilitator command center',
-        description: 'Direct the mission flow, balance the mix, and keep the explorer supplied with every cue.',
-      };
-    }
-    if (isExplorerSession) {
-      return {
-        title: 'Explorer field console',
-        description: 'Capture and monitor the mission feed while tracking asset readiness in real time.',
-      };
-    }
-    if (isListenerSession) {
-      return {
-        title: 'Listener monitoring',
-        description: 'Stay aligned with the facilitator mix and keep an eye on live transport status.',
-      };
-    }
-    return {
-      title: 'Explorer Sessions',
-      description: 'Coordinate real-time exploration audio, manage manifests, and stay ahead of connection issues.',
-    };
-  }, [isFacilitatorSession, isExplorerSession, isListenerSession]);
-=======
 
   const resetError = useCallback(() => setError(null), []);
 
@@ -265,7 +167,6 @@
     if (sessionRole) return sessionRole;
     return isRole(authRole) ? authRole : null;
   }, [authRole, sessionRole]);
->>>>>>> c1189800
 
   const availableTargets = useMemo(() => {
     const others = participants.filter(p => p.id !== participantId);
@@ -677,63 +578,6 @@
   }
 
   return (
-<<<<<<< HEAD
-    <div ref={rootRef} className="relative min-h-screen overflow-hidden bg-slate-100 text-slate-900">
-      <div className="pointer-events-none absolute inset-0 -z-10 bg-[radial-gradient(circle_at_top,_rgba(56,189,248,0.18),transparent_65%)]" />
-      <div className="pointer-events-none absolute inset-x-0 bottom-0 -z-10 h-[280px] bg-gradient-to-t from-white to-transparent" />
-      <div className="mx-auto flex min-h-screen max-w-6xl flex-col gap-10 px-4 pb-16 pt-10 lg:px-12">
-        <header className="rounded-3xl border border-slate-200/80 bg-white/85 p-8 shadow-xl shadow-sky-100/60 backdrop-blur">
-          <div className="flex flex-col gap-8">
-            <div className="flex flex-col gap-6 lg:flex-row lg:items-start lg:justify-between">
-              <div className="space-y-4">
-                <div className="flex flex-wrap items-center gap-3 text-slate-500">
-                  <Badge variant="info" className="tracking-[0.3em] text-[10px]">Session Console</Badge>
-                  <span className="text-xs font-medium uppercase tracking-[0.35em] text-slate-400">Navigator Control Surface</span>
-                </div>
-                <div className="space-y-3">
-                  <h1 className="text-3xl font-semibold tracking-tight lg:text-4xl">{viewMeta.title}</h1>
-                  <p className="max-w-2xl text-base leading-relaxed text-slate-600">{viewMeta.description}</p>
-                </div>
-              </div>
-              <div className="flex w-full flex-col gap-4 rounded-2xl border border-slate-200 bg-white/90 p-4 shadow-sm sm:w-auto sm:min-w-[260px]">
-                <div className="flex items-center justify-between gap-3 text-sm text-slate-500">
-                  <span className="font-medium text-slate-900">{username}</span>
-                  {role && isRole(role) && <Badge variant="muted">{formatRole(role)}</Badge>}
-                </div>
-                <div className="flex flex-col gap-2 text-xs text-slate-500">
-                  <div className="flex flex-wrap items-center gap-2">
-                    <span className="rounded-full border border-slate-200 bg-white/70 px-3 py-1 text-[11px] font-semibold uppercase tracking-[0.3em] text-slate-500">
-                      Session role • {sessionRoleLabel}
-                    </span>
-                    <span
-                      className={`rounded-full px-3 py-1 text-[11px] font-semibold uppercase tracking-[0.3em] ${connectionInfo.badgeClass}`}
-                    >
-                      {connectionInfo.label}
-                    </span>
-                  </div>
-                  <p className="text-[11px] uppercase tracking-[0.25em] text-slate-400">{connectionInfo.description}</p>
-                </div>
-                <Button
-                  onClick={logout}
-                  className="h-10 w-full bg-slate-900 text-sm font-medium text-white hover:bg-slate-800"
-                >
-                  Logout
-                </Button>
-              </div>
-            </div>
-            {!sessionRole && (
-              <div className="rounded-2xl border border-dashed border-slate-300/70 bg-slate-50/80 p-4 text-sm text-slate-600">
-                Connect to a room to activate a workspace tailored to your mission role.
-              </div>
-            )}
-          </div>
-        </header>
-        <div className="grid flex-1 gap-8 xl:grid-cols-[minmax(0,1.8fr)_minmax(0,1fr)]">
-          <section className="space-y-8">
-            {roleViewContent}
-          </section>
-          <aside className="space-y-8">
-=======
     <div ref={rootRef} className="min-h-screen bg-slate-950">
       <AppLayout
         user={{ name: username ?? 'Navigator Operator', role: formatRole(effectiveRole) }}
@@ -742,7 +586,6 @@
         subtitle="Real-time mission orchestration"
         sidebar={
           <div className="flex flex-col gap-6">
->>>>>>> c1189800
             <RoomJoiner
               roomId={roomId}
               onRoomIdChange={setRoomId}
@@ -764,61 +607,6 @@
               onResetError={resetError}
               role={effectiveRole}
             />
-<<<<<<< HEAD
-            {canModerateParticipants && (
-              <Card className="space-y-0 shadow-lg shadow-slate-200/60">
-                <CardHeader className="border-none pb-0">
-                  <CardTitle>Room access</CardTitle>
-                  <CardDescription>Update credentials and review session-wide moderation notices.</CardDescription>
-                </CardHeader>
-                <CardContent className="space-y-5 pt-0">
-                  <div className="space-y-3 rounded-2xl border border-slate-200 bg-slate-50/80 p-4">
-                    <div className="space-y-2">
-                      <Label htmlFor="room-password" className="text-sm font-semibold text-slate-600">
-                        Room password
-                      </Label>
-                      <div className="flex flex-col gap-3 sm:flex-row sm:items-center">
-                        <Input
-                          id="room-password"
-                          type="text"
-                          value={roomPassword}
-                          onChange={e => setRoomPasswordInput(e.target.value)}
-                          placeholder="Set or clear the room password"
-                          disabled={settingPassword}
-                        />
-                        <Button
-                          type="button"
-                          onClick={handleSetRoomPassword}
-                          disabled={settingPassword || !roomId}
-                          className="h-10 bg-sky-600 px-4 text-sm font-semibold text-white hover:bg-sky-700 disabled:bg-sky-400/60"
-                        >
-                          {settingPassword ? 'Saving…' : 'Save'}
-                        </Button>
-                      </div>
-                      <p className="text-xs text-slate-500">Leave the field blank and save to remove the password.</p>
-                    </div>
-                    {moderationNotice && (
-                      <div
-                        className={
-                          moderationNotice.type === 'error'
-                            ? 'rounded-xl border border-rose-200 bg-rose-50 px-4 py-2 text-sm font-medium text-rose-700'
-                            : 'rounded-xl border border-emerald-200 bg-emerald-50 px-4 py-2 text-sm font-medium text-emerald-700'
-                        }
-                      >
-                        {moderationNotice.message}
-                      </div>
-                    )}
-                  </div>
-                  <div className="rounded-2xl border border-dashed border-slate-300/70 bg-slate-50/70 p-4 text-xs text-slate-600">
-                    Manage participant roles and actions directly from the facilitator workspace once connected.
-                  </div>
-                </CardContent>
-              </Card>
-            )}
-          </aside>
-        </div>
-      </div>
-=======
             {canModerateParticipants ? (
               <GlassCard variant="default" className="border-white/10 bg-white/5">
                 <GlassCardHeader className="border-white/10 pb-4">
@@ -866,7 +654,6 @@
           </motion.div>
         </AnimatePresence>
       </AppLayout>
->>>>>>> c1189800
     </div>
   );
 }