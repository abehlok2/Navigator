import React, { useCallback, useEffect, useMemo, useState } from 'react';
import { AnimatePresence, motion } from 'framer-motion';
import * as Dialog from '@radix-ui/react-dialog';
import { useNavigate } from 'react-router-dom';

import {
  GlassCard,
  GlassCardContent,
  GlassCardDescription,
  GlassCardFooter,
  GlassCardHeader,
  GlassCardTitle,
} from '../components/ui/glass-card';
import { Button } from '../components/ui/button';
import { Badge } from '../components/ui/badge';
import { StatusIndicator } from '../components/ui/status-indicator';
import { Input } from '../components/ui/input';
import { Label } from '../components/ui/label';
import { Select } from '../components/ui/select';
import RoomJoiner from '../features/room/components/RoomJoiner';
import AuthForm from '../features/auth/AuthForm';
import { useAuthStore } from '../state/auth';
import { useSessionStore } from '../state/session';
import {
  createRoom,
  leaveRoom,
  listParticipants,
  setRoomPassword,
  type ParticipantSummary,
  type Role,
} from '../features/session/api';
import { cn } from '../lib/utils';

const STORAGE_KEY = 'navigator-dashboard-sessions';

const isRole = (value: string | null): value is Role =>
  value === 'facilitator' || value === 'explorer' || value === 'listener';

const normalizeRole = (value: unknown): Role | null => {
  if (value === 'facilitator' || value === 'explorer' || value === 'listener') {
    return value;
  }
  return null;
};

interface ActiveSession {
  roomId: string;
  label: string;
  createdAt: string;
  lastAccessed: string;
  participantId: string | null;
  role: Role | null;
  passwordEnabled: boolean;
  scenario: string | null;
  autoRecord: boolean;
  allowObservers: boolean;
}

type SessionStats = Record<string, { participants: number; online: number }>;

const SCENARIO_LABELS: Record<string, string> = {
  mission: 'Mission rehearsal',
  workshop: 'Collaboration workshop',
  review: 'Post-mission review',
};

const readStoredSessions = (): ActiveSession[] => {
  if (typeof window === 'undefined') return [];
  const raw = window.localStorage.getItem(STORAGE_KEY);
  if (!raw) return [];
  try {
    const parsed = JSON.parse(raw) as unknown;
    if (!Array.isArray(parsed)) return [];
    return parsed
      .map(item => {
        if (!item || typeof item !== 'object') return null;
        const record = item as Partial<ActiveSession> & { roomId?: string };
        if (!record.roomId || typeof record.roomId !== 'string') return null;
        const now = new Date().toISOString();
        return {
          roomId: record.roomId,
          label:
            typeof record.label === 'string' && record.label.trim().length > 0
              ? record.label
              : `Room ${record.roomId.slice(0, 6).toUpperCase()}`,
          createdAt: typeof record.createdAt === 'string' ? record.createdAt : now,
          lastAccessed: typeof record.lastAccessed === 'string' ? record.lastAccessed : now,
          participantId: record.participantId ?? null,
          role: normalizeRole(record.role) ?? null,
          passwordEnabled: Boolean(record.passwordEnabled),
          scenario: typeof record.scenario === 'string' ? record.scenario : null,
          autoRecord: Boolean(record.autoRecord),
          allowObservers: Boolean(record.allowObservers),
        } satisfies ActiveSession;
      })
      .filter((value): value is ActiveSession => value !== null);
  } catch {
    return [];
  }
};

const formatRelativeTime = (value: string): string => {
  const date = new Date(value);
  if (Number.isNaN(date.getTime())) return '—';
  const diff = Date.now() - date.getTime();
  const minutes = Math.round(diff / 60000);
  if (minutes <= 1) return 'Just now';
  if (minutes < 60) return `${minutes}m ago`;
  const hours = Math.round(minutes / 60);
  if (hours < 24) return `${hours}h ago`;
  const days = Math.round(hours / 24);
  return `${days}d ago`;
};

const formatRole = (role: Role | null): string =>
  role ? role.charAt(0).toUpperCase() + role.slice(1) : 'Unknown';

export default function DashboardPage() {
  const navigate = useNavigate();
  const { token, username, role: authRole } = useAuthStore(state => ({
    token: state.token,
    username: state.username,
    role: state.role,
  }));
  const { role: sessionRole, connection } = useSessionStore(state => ({
    role: state.role,
    connection: state.connection,
  }));

  const effectiveRole = useMemo<Role | null>(() => {
    if (sessionRole) return sessionRole;
    return isRole(authRole) ? authRole : null;
  }, [authRole, sessionRole]);

  const canCreateRoom = effectiveRole === 'facilitator';

  const [activeSessions, setActiveSessions] = useState<ActiveSession[]>(() => readStoredSessions());
  const [sessionStats, setSessionStats] = useState<SessionStats>({});

  const upsertSession = useCallback((session: Partial<ActiveSession> & { roomId: string }) => {
    setActiveSessions(prev => {
      const existing = prev.find(item => item.roomId === session.roomId);
      const now = new Date().toISOString();
      const baseCreatedAt = existing?.createdAt ?? now;
      const merged: ActiveSession = {
        roomId: session.roomId,
        label:
          session.label && session.label.trim().length > 0
            ? session.label
            : existing?.label ?? `Room ${session.roomId.slice(0, 6).toUpperCase()}`,
        createdAt: baseCreatedAt,
        lastAccessed: session.lastAccessed ?? existing?.lastAccessed ?? now,
        participantId:
          session.participantId === undefined
            ? existing?.participantId ?? null
            : session.participantId,
        role:
          session.role === undefined
            ? existing?.role ?? null
            : normalizeRole(session.role) ?? null,
        passwordEnabled:
          session.passwordEnabled === undefined
            ? existing?.passwordEnabled ?? false
            : session.passwordEnabled,
        scenario:
          session.scenario === undefined ? existing?.scenario ?? null : session.scenario ?? null,
        autoRecord: session.autoRecord === undefined ? existing?.autoRecord ?? false : session.autoRecord,
        allowObservers:
          session.allowObservers === undefined ? existing?.allowObservers ?? false : session.allowObservers,
      };
      const filtered = prev.filter(item => item.roomId !== session.roomId);
      return [merged, ...filtered];
    });
  }, []);

  const removeSession = useCallback((roomId: string) => {
    setActiveSessions(prev => prev.filter(item => item.roomId !== roomId));
  }, []);

  const touchSession = useCallback(
    (roomId: string) => {
      upsertSession({ roomId, lastAccessed: new Date().toISOString() });
    },
    [upsertSession],
  );

  useEffect(() => {
    if (typeof window === 'undefined') return;
    const payload = activeSessions.map(session => ({
      roomId: session.roomId,
      label: session.label,
      createdAt: session.createdAt,
      lastAccessed: session.lastAccessed,
      participantId: session.participantId ?? null,
      role: session.role ?? null,
      passwordEnabled: session.passwordEnabled ?? false,
      scenario: session.scenario ?? null,
      autoRecord: session.autoRecord ?? false,
      allowObservers: session.allowObservers ?? false,
    }));
    window.localStorage.setItem(STORAGE_KEY, JSON.stringify(payload));
  }, [activeSessions]);

  useEffect(() => {
    if (!token || !activeSessions.length) {
      if (!activeSessions.length) {
        setSessionStats({});
      }
      return;
    }
    let cancelled = false;
    (async () => {
      const entries = await Promise.all(
        activeSessions.map(async session => {
          try {
            const list = await listParticipants(session.roomId, token);
            return [
              session.roomId,
              {
                participants: list.length,
                online: list.filter(participant => participant.connected).length,
              },
            ] as const;
          } catch (err) {
            console.error(err);
            return [session.roomId, { participants: 0, online: 0 }] as const;
          }
        }),
      );
      if (cancelled) return;
      setSessionStats(current => {
        const next = { ...current };
        entries.forEach(([roomId, stats]) => {
          next[roomId] = stats;
        });
        return next;
      });
    })();
    return () => {
      cancelled = true;
    };
  }, [activeSessions, token]);

  const sortedActiveSessions = useMemo(
    () =>
      [...activeSessions].sort((a, b) => {
        const aTime = new Date(a.lastAccessed).getTime();
        const bTime = new Date(b.lastAccessed).getTime();
        return bTime - aTime;
      }),
    [activeSessions],
  );

  const totalParticipants = useMemo(
    () =>
      sortedActiveSessions.reduce((acc, session) => acc + (sessionStats[session.roomId]?.participants ?? 0), 0),
    [sessionStats, sortedActiveSessions],
  );

  const onlineParticipants = useMemo(
    () =>
      sortedActiveSessions.reduce((acc, session) => acc + (sessionStats[session.roomId]?.online ?? 0), 0),
    [sessionStats, sortedActiveSessions],
  );

  const [createWizardOpen, setCreateWizardOpen] = useState(false);
  const [joinModalOpen, setJoinModalOpen] = useState(false);

  const [wizardName, setWizardName] = useState('Room 1');
  const [wizardTemplate, setWizardTemplate] = useState('Room');
  const [wizardPassword, setWizardPassword] = useState('');
  const [wizardAutoRecord, setWizardAutoRecord] = useState(true);
  const [wizardAllowObservers, setWizardAllowObservers] = useState(false);
  const [wizardStartNow, setWizardStartNow] = useState(true);
  const [wizardSaving, setWizardSaving] = useState(false);
  const [wizardError, setWizardError] = useState<string | null>(null);
  const resetWizard = useCallback(() => {
    setWizardName('');
    setWizardTemplate('Room');
    setWizardPassword('');
    setWizardAutoRecord(true);
    setWizardAllowObservers(false);
    setWizardStartNow(true);
    setWizardSaving(false);
    setWizardError(null);
  }, []);

  const openRoomWizard = useCallback(() => {
    resetWizard();
    if (!canCreateRoom) {
      setWizardError('Only facilitators can create rooms.');
    }
    console.log("Creating Room...");
    setCreateWizardOpen(true);
  }, [canCreateRoom, resetWizard]);

  useEffect(() => {
    if (createWizardOpen) return;
    resetWizard();
  }, [createWizardOpen, resetWizard]);

  const [joinRoomId, setJoinRoomId] = useState('');
  const [joinPassword, setJoinPassword] = useState('');
  const [joinParticipants, setJoinParticipants] = useState<ParticipantSummary[]>([]);
  const [joinTargetId, setJoinTargetId] = useState('');
  const [joinLoadingParticipants, setJoinLoadingParticipants] = useState(false);
  const [joinConnecting, setJoinConnecting] = useState(false);
  const [joinError, setJoinError] = useState<string | null>(null);

  useEffect(() => {
    if (!joinModalOpen) {
      setJoinError(null);
      setJoinLoadingParticipants(false);
      setJoinConnecting(false);
      return;
    }
    setJoinParticipants([]);
  }, [joinModalOpen]);

  const availableJoinTargets = useMemo(() => {
    if (!effectiveRole) return joinParticipants;
    switch (effectiveRole) {
      case 'listener':
      case 'explorer':
        return joinParticipants.filter(participant => participant.role === 'facilitator');
      case 'facilitator':
        return joinParticipants.filter(participant => participant.role !== 'facilitator');
      default:
        return joinParticipants;
    }
  }, [effectiveRole, joinParticipants]);

  useEffect(() => {
    if (!availableJoinTargets.length) {
      if (joinTargetId) setJoinTargetId('');
      return;
    }
    if (!availableJoinTargets.some(participant => participant.id === joinTargetId)) {
      setJoinTargetId(availableJoinTargets[0].id);
    }
  }, [availableJoinTargets, joinTargetId]);

  const handleWizardStart = useCallback(async () => {
    if (!canCreateRoom) {
      setWizardError('Only facilitators can create rooms.');
      return;
    }
    if (!token) {
      setWizardError('Authentication token is missing.');
      return;
    }
    setWizardSaving(true);
    setWizardError(null);
    try {
      const roomId = await createRoom(token);
      if (wizardPassword.trim().length > 0) {
        await setRoomPassword(roomId, token, wizardPassword.trim());
      }
      const label = wizardName.trim().length > 0 ? wizardName.trim() : `Mission Room ${roomId.slice(0, 6).toUpperCase()}`;
      const now = new Date().toISOString();
      upsertSession({
        roomId,
        label,
        lastAccessed: now,
        role: effectiveRole,
        passwordEnabled: wizardPassword.trim().length > 0,
        scenario: wizardTemplate,
        autoRecord: wizardAutoRecord,
        allowObservers: wizardAllowObservers,
      });
      setCreateWizardOpen(false);
      setWizardName('');
      setWizardPassword('');
      if (wizardStartNow) {
        navigate(`/session/${roomId}`);
      }
    } catch (err) {
      console.error(err);
      setWizardError('Failed to create room.');
    } finally {
      setWizardSaving(false);
    }
  }, [
    canCreateRoom,
    effectiveRole,
    navigate,
    token,
    upsertSession,
    wizardAllowObservers,
    wizardAutoRecord,
    wizardName,
    wizardPassword,
    wizardStartNow,
    wizardTemplate,
  ]);

  const handleWizardSubmit = useCallback(
    (event: React.FormEvent<HTMLFormElement>) => {
      event.preventDefault();
      void handleWizardStart();
    },
    [handleWizardStart]
  );

  const handleJoinCreateRoom = useCallback(() => {
    if (!canCreateRoom) {
      setJoinError('Only facilitators can create rooms.');
      return false;
    }
    setJoinModalOpen(false);
    openRoomWizard();
    return false;
  }, [canCreateRoom, openRoomWizard]);

  const handleRefreshParticipants = useCallback(async () => {
    if (!token) {
      setJoinError('Authentication token is missing.');
      return;
    }
    if (!joinRoomId.trim()) {
      setJoinError('Enter a room ID first.');
      return;
    }
    setJoinLoadingParticipants(true);
    setJoinError(null);
    try {
      const list = await listParticipants(joinRoomId.trim(), token);
      setJoinParticipants(list);
    } catch (err) {
      console.error(err);
      setJoinError('Failed to load participants.');
    } finally {
      setJoinLoadingParticipants(false);
    }
  }, [joinRoomId, token]);

  const handleJoinConnect = useCallback(async () => {
    if (!token) {
      setJoinError('Authentication token is missing.');
      return;
    }
    if (!joinRoomId.trim()) {
      setJoinError('Room ID is required.');
      return;
    }
    if (!joinTargetId) {
      setJoinError('Select a participant to connect with.');
      return;
    }
    const target = joinParticipants.find(participant => participant.id === joinTargetId);
    if (!target) {
      setJoinError('Selected participant is no longer available.');
      return;
    }
    setJoinConnecting(true);
    setJoinError(null);
    try {
      const now = new Date().toISOString();
      upsertSession({
        roomId: joinRoomId.trim(),
        lastAccessed: now,
        role: effectiveRole,
        passwordEnabled: joinPassword.trim().length > 0,
      });
      setJoinModalOpen(false);
      navigate(`/session/${joinRoomId.trim()}`, {
        state: { targetId: joinTargetId, joinPassword: joinPassword.trim() || undefined },
      });
    } catch (err) {
      console.error(err);
      setJoinError('Failed to start session.');
    } finally {
      setJoinConnecting(false);
    }
  }, [effectiveRole, joinParticipants, joinPassword, joinRoomId, joinTargetId, navigate, token, upsertSession]);

  const handleContinueSession = useCallback(
    (roomId: string) => {
      touchSession(roomId);
      navigate(`/session/${roomId}`);
    },
    [navigate, touchSession],
  );

  const handleLeaveSession = useCallback(
    async (session: ActiveSession) => {
      if (token && session.participantId) {
        try {
          await leaveRoom(session.roomId, session.participantId, token);
        } catch (err) {
          console.error(err);
        }
      }
      removeSession(session.roomId);
    },
    [removeSession, token],
  );

  const displayName = username ?? 'Navigator Operator';
  if (!token) {
    return (
      <div className="flex min-h-screen items-center justify-center bg-slate-950 py-12">
        <AuthForm />
      </div>
    );
  }

  return (
    <div className="min-h-screen bg-slate-950">
      <div className="mx-auto max-w-7xl px-6 py-12">
        {/* Header */}
        <header className="mb-12">
          <div className="mb-4">
            <h1 className="text-4xl font-bold text-white mb-2">
              Welcome back, {displayName.split(' ')[0]}
            </h1>
            <p className="text-lg text-slate-400">
              {formatRole(effectiveRole)} • {sortedActiveSessions.length} active rooms
            </p>
          </div>

          {/* Stats Grid */}
          <div className="grid gap-6 sm:grid-cols-3 mt-8">
            <div className="rounded-2xl bg-white/5 border border-white/10 p-6">
              <div className="text-sm text-slate-400 mb-1">Active Rooms</div>
              <div className="text-3xl font-bold text-white">{sortedActiveSessions.length}</div>
            </div>
            <div className="rounded-2xl bg-white/5 border border-white/10 p-6">
              <div className="text-sm text-slate-400 mb-1">Total Participants</div>
              <div className="text-3xl font-bold text-white">{totalParticipants}</div>
            </div>
            <div className="rounded-2xl bg-white/5 border border-white/10 p-6">
              <div className="text-sm text-slate-400 mb-1">Currently Online</div>
              <div className="text-3xl font-bold text-emerald-400">{onlineParticipants}</div>
            </div>
          </div>
        </header>

        {/* Quick Actions */}
        <section className="mb-12">
          <div className="flex items-center justify-between mb-6">
            <h2 className="text-2xl font-semibold text-white">Quick Actions</h2>
          </div>
          <div className="grid gap-4 sm:grid-cols-2">
            <button
              onClick={openRoomWizard}
              className="group rounded-2xl bg-violet-600 p-8 text-left transition-all hover:bg-violet-500 hover:scale-[1.02]"
            >
              <div className="text-sm font-medium text-violet-200 mb-2">CREATE</div>
              <div className="text-xl font-bold text-white mb-1">New Mission Room</div>
              <div className="text-sm text-violet-100/80">Launch a new collaborative session</div>
            </button>
            <button
              onClick={() => setJoinModalOpen(true)}
              className="group rounded-2xl bg-white/5 border-2 border-white/10 p-8 text-left transition-all hover:bg-white/10 hover:border-white/20"
            >
              <div className="text-sm font-medium text-slate-400 mb-2">JOIN</div>
              <div className="text-xl font-bold text-white mb-1">Existing Room</div>
              <div className="text-sm text-slate-400">Connect to an active session</div>
            </button>
          </div>
        </section>

        {/* Active Sessions */}
        <section>
          <div className="flex items-center justify-between mb-6">
            <h2 className="text-2xl font-semibold text-white">Your Sessions</h2>
          </div>

          {sortedActiveSessions.length === 0 ? (
            <div className="rounded-2xl border-2 border-dashed border-white/20 bg-white/5 p-12 text-center">
              <p className="text-lg text-slate-300 mb-4">No active sessions</p>
              <p className="text-sm text-slate-400 mb-6">Create a new room to get started</p>
              <Button onClick={openRoomWizard} variant="primary">
                Create Room
              </Button>
            </div>
          ) : (
            <div className="space-y-4">
              <AnimatePresence>
                {sortedActiveSessions.map(session => {
                  const stats = sessionStats[session.roomId] ?? { participants: 0, online: 0 };
                  const isActive = stats.online > 0;

                  return (
                    <motion.div
                      key={session.roomId}
                      initial={{ opacity: 0, y: 20 }}
                      animate={{ opacity: 1, y: 0 }}
                      exit={{ opacity: 0, y: -20 }}
                      className="rounded-2xl bg-white/5 border border-white/10 p-6 hover:bg-white/[0.07] transition-colors"
                    >
                      <div className="flex items-start justify-between gap-6">
                        <div className="flex-1 min-w-0">
                          <div className="flex items-center gap-3 mb-3">
                            <h3 className="text-lg font-semibold text-white truncate">
                              {session.label}
                            </h3>
                            {isActive && (
                              <span className="flex items-center gap-1.5 px-2 py-1 rounded-full bg-emerald-500/20 text-emerald-300 text-xs font-medium">
                                <span className="w-1.5 h-1.5 rounded-full bg-emerald-400"></span>
                                Active
                              </span>
                            )}
                          </div>

                          <div className="flex flex-wrap gap-3 text-sm text-slate-400 mb-3">
                            <span>Room {session.roomId.slice(0, 8)}</span>
                            <span>•</span>
                            <span>{stats.participants} participants</span>
                            <span>•</span>
                            <span>{stats.online} online</span>
                            <span>•</span>
                            <span>{formatRelativeTime(session.lastAccessed)}</span>
                          </div>

                          <div className="flex flex-wrap gap-2">
                            <Badge variant="info">
                              {SCENARIO_LABELS[session.scenario ?? ''] ?? 'Custom'}
                            </Badge>
                            <Badge variant={session.passwordEnabled ? 'success' : 'muted'}>
                              {session.passwordEnabled ? 'Secured' : 'Open'}
                            </Badge>
                            {session.autoRecord && (
                              <Badge variant="muted">Recording</Badge>
                            )}
                          </div>
                        </div>

                        <div className="flex gap-2">
                          <Button
                            onClick={() => handleContinueSession(session.roomId)}
                            variant="primary"
                            size="sm"
                          >
                            Continue
                          </Button>
                          <Button
                            onClick={() => handleLeaveSession(session)}
                            variant="ghost"
                            size="sm"
                          >
                            Leave
                          </Button>
                        </div>
                      </div>
                    </motion.div>
                  );
                })}
              </AnimatePresence>
            </div>
          )}
        </section>
      </div>

      {/* Create Room Wizard Modal - FIXED */}
      <Dialog.Root open={createWizardOpen} onOpenChange={setCreateWizardOpen}>
        <Dialog.Portal>
          <Dialog.Overlay className="fixed inset-0 z-40 bg-slate-950/80 backdrop-blur-sm data-[state=open]:animate-in data-[state=closed]:animate-out data-[state=closed]:fade-out-0 data-[state=open]:fade-in-0" />
<<<<<<< HEAD
          <Dialog.Content className="fixed left-[50%] top-[50%] z-50 w-full max-w-2xl translate-x-[-50%] translate-y-[-50%] p-4 duration-200 focus:outline-none focus-visible:outline-none data-[state=open]:animate-in data-[state=closed]:animate-out data-[state=closed]:fade-out-0 data-[state=open]:fade-in-0 data-[state=closed]:zoom-out-95 data-[state=open]:zoom-in-95">
            <div className="rounded-2xl bg-slate-900 border border-white/10 p-8">
=======
          <Dialog.Content className="fixed left-[50%] top-[50%] z-50 translate-x-[-50%] translate-y-[-50%] focus:outline-none">
            <motion.div
              initial={{ opacity: 0, scale: 0.95 }}
              animate={{ opacity: 1, scale: 1 }}
              exit={{ opacity: 0, scale: 0.95 }}
              transition={{ duration: 0.2 }}
              className="w-full max-w-2xl rounded-2xl bg-slate-900 border border-white/10 p-8 max-h-[90vh] overflow-y-auto"
            >
>>>>>>> 04456288
              <div className="flex items-start justify-between mb-6">
                <div>
                  <Dialog.Title className="text-2xl font-bold text-white mb-2">
                    Create Mission Room
                  </Dialog.Title>
                  <Dialog.Description className="text-slate-400">
                    Configure your new collaborative session
                  </Dialog.Description>
                </div>
<<<<<<< HEAD
                <Dialog.Close className="rounded-lg p-2 hover:bg-white/10 transition-colors text-white">
=======
                <Dialog.Close className="rounded-lg p-2 text-white hover:bg-white/10 transition-colors">
>>>>>>> 04456288
                  <svg className="w-5 h-5" fill="none" viewBox="0 0 24 24" stroke="currentColor">
                    <path strokeLinecap="round" strokeLinejoin="round" strokeWidth={2} d="M6 18L18 6M6 6l12 12" />
                  </svg>
                </Dialog.Close>
              </div>

              <form onSubmit={handleWizardSubmit} className="space-y-6">
                <div>
                  <Label htmlFor="wizard-name" className="text-white mb-2 block">Room Name</Label>
                  <Input
                    id="wizard-name"
                    value={wizardName}
                    onChange={e => setWizardName(e.target.value)}
                    placeholder="Europa Mission Briefing"
                    className="bg-white/5 border-white/10 text-white"
                  />
                </div>

                <div>
                  <Label htmlFor="wizard-template" className="text-white mb-2 block">Format</Label>
                  <Select
                    id="wizard-template"
                    value={wizardTemplate}
                    onChange={e => setWizardTemplate(e.target.value)}
                    className="bg-white/5 border-white/10 text-white"
                  >
                    <option value="mission">Mission Rehearsal</option>
                    <option value="workshop">Collaboration Workshop</option>
                    <option value="review">Post-Mission Review</option>
                  </Select>
                </div>

                <div>
                  <Label htmlFor="wizard-password" className="text-white mb-2 block">Password (Optional)</Label>
                  <Input
                    id="wizard-password"
                    type="password"
                    value={wizardPassword}
                    onChange={e => setWizardPassword(e.target.value)}
                    placeholder="Leave blank for open access"
                    className="bg-white/5 border-white/10 text-white"
                  />
                </div>

                <div className="space-y-3">
                  <label className="flex items-center justify-between p-4 rounded-lg bg-white/5 border border-white/10 cursor-pointer hover:bg-white/10">
                    <div>
                      <div className="text-white font-medium">Auto-record sessions</div>
                      <div className="text-sm text-slate-400">Start recording automatically</div>
                    </div>
                    <input
                      type="checkbox"
                      checked={wizardAutoRecord}
                      onChange={e => setWizardAutoRecord(e.target.checked)}
                      className="w-5 h-5 rounded"
                    />
                  </label>

                  <label className="flex items-center justify-between p-4 rounded-lg bg-white/5 border border-white/10 cursor-pointer hover:bg-white/10">
                    <div>
                      <div className="text-white font-medium">Allow observers</div>
                      <div className="text-sm text-slate-400">Permit listen-only participants</div>
                    </div>
                    <input
                      type="checkbox"
                      checked={wizardAllowObservers}
                      onChange={e => setWizardAllowObservers(e.target.checked)}
                      className="w-5 h-5 rounded"
                    />
                  </label>

                  <label className="flex items-center justify-between p-4 rounded-lg bg-white/5 border border-white/10 cursor-pointer hover:bg-white/10">
                    <div>
                      <div className="text-white font-medium">Start immediately</div>
                      <div className="text-sm text-slate-400">Jump to session after creation</div>
                    </div>
                    <input
                      type="checkbox"
                      checked={wizardStartNow}
                      onChange={e => setWizardStartNow(e.target.checked)}
                      className="w-5 h-5 rounded"
                    />
                  </label>
                </div>

                {wizardError && (
                  <div className="p-4 rounded-lg bg-rose-500/10 border border-rose-500/20 text-rose-300">
                    {wizardError}
                  </div>
                )}

                <div className="flex gap-3 pt-4">
                  <Button
                    type="submit"
                    loading={wizardSaving}
                    variant="primary"
                    className="flex-1"
                    disabled={!canCreateRoom}
                  >
                    Create Room
                  </Button>
                  <Dialog.Close asChild>
                    <Button type="button" variant="ghost" className="flex-1">
                      Cancel
                    </Button>
                  </Dialog.Close>
                </div>
              </form>
            </div>
          </Dialog.Content>
        </Dialog.Portal>
      </Dialog.Root>

      {/* Join Room Modal - FIXED */}
      <Dialog.Root open={joinModalOpen} onOpenChange={setJoinModalOpen}>
        <Dialog.Portal>
          <Dialog.Overlay className="fixed inset-0 z-40 bg-slate-950/80 backdrop-blur-sm data-[state=open]:animate-in data-[state=closed]:animate-out data-[state=closed]:fade-out-0 data-[state=open]:fade-in-0" />
<<<<<<< HEAD
          <Dialog.Content className="fixed left-[50%] top-[50%] z-50 w-full max-w-2xl translate-x-[-50%] translate-y-[-50%] p-4 duration-200 focus:outline-none focus-visible:outline-none data-[state=open]:animate-in data-[state=closed]:animate-out data-[state=closed]:fade-out-0 data-[state=open]:fade-in-0 data-[state=closed]:zoom-out-95 data-[state=open]:zoom-in-95">
            <Dialog.Title className="sr-only">Join Room</Dialog.Title>
            <Dialog.Description className="sr-only">Connect to an existing session</Dialog.Description>
            <div className="relative w-full">
              <Dialog.Close asChild>
                <button className="absolute right-5 top-5 z-10 rounded-lg p-2 text-white hover:bg-white/10">
=======
          <Dialog.Content className="fixed left-[50%] top-[50%] z-50 translate-x-[-50%] translate-y-[-50%] focus:outline-none p-4">
            <Dialog.Title className="sr-only">Join Room</Dialog.Title>
            <Dialog.Description className="sr-only">Connect to an existing session</Dialog.Description>
            <motion.div
              initial={{ opacity: 0, scale: 0.95 }}
              animate={{ opacity: 1, scale: 1 }}
              exit={{ opacity: 0, scale: 0.95 }}
              transition={{ duration: 0.2 }}
              className="w-full max-w-2xl relative"
            >
              <Dialog.Close asChild>
                <button className="absolute right-5 top-5 z-10 rounded-lg p-2 text-white hover:bg-white/10 transition-colors">
>>>>>>> 04456288
                  <span className="sr-only">Close</span>
                  <svg className="w-5 h-5" fill="none" viewBox="0 0 24 24" stroke="currentColor">
                    <path strokeLinecap="round" strokeLinejoin="round" strokeWidth={2} d="M6 18L18 6M6 6l12 12" />
                  </svg>
                </button>
              </Dialog.Close>
              <RoomJoiner
                roomId={joinRoomId}
                onRoomIdChange={setJoinRoomId}
                canCreateRoom={canCreateRoom}
                creatingRoom={false}
                onCreateRoom={handleJoinCreateRoom}
                joinPassword={joinPassword}
                onJoinPasswordChange={setJoinPassword}
                participants={joinParticipants}
                availableTargets={availableJoinTargets}
                loadingParticipants={joinLoadingParticipants}
                onRefreshParticipants={handleRefreshParticipants}
                targetId={joinTargetId}
                onTargetChange={setJoinTargetId}
                onConnect={handleJoinConnect}
                connecting={joinConnecting}
                participantId={null}
                error={joinError}
                onResetError={() => setJoinError(null)}
                role={effectiveRole}
              />
            </div>
          </Dialog.Content>
        </Dialog.Portal>
      </Dialog.Root>
    </div>
  );
}<|MERGE_RESOLUTION|>--- conflicted
+++ resolved
@@ -657,19 +657,8 @@
       <Dialog.Root open={createWizardOpen} onOpenChange={setCreateWizardOpen}>
         <Dialog.Portal>
           <Dialog.Overlay className="fixed inset-0 z-40 bg-slate-950/80 backdrop-blur-sm data-[state=open]:animate-in data-[state=closed]:animate-out data-[state=closed]:fade-out-0 data-[state=open]:fade-in-0" />
-<<<<<<< HEAD
           <Dialog.Content className="fixed left-[50%] top-[50%] z-50 w-full max-w-2xl translate-x-[-50%] translate-y-[-50%] p-4 duration-200 focus:outline-none focus-visible:outline-none data-[state=open]:animate-in data-[state=closed]:animate-out data-[state=closed]:fade-out-0 data-[state=open]:fade-in-0 data-[state=closed]:zoom-out-95 data-[state=open]:zoom-in-95">
             <div className="rounded-2xl bg-slate-900 border border-white/10 p-8">
-=======
-          <Dialog.Content className="fixed left-[50%] top-[50%] z-50 translate-x-[-50%] translate-y-[-50%] focus:outline-none">
-            <motion.div
-              initial={{ opacity: 0, scale: 0.95 }}
-              animate={{ opacity: 1, scale: 1 }}
-              exit={{ opacity: 0, scale: 0.95 }}
-              transition={{ duration: 0.2 }}
-              className="w-full max-w-2xl rounded-2xl bg-slate-900 border border-white/10 p-8 max-h-[90vh] overflow-y-auto"
-            >
->>>>>>> 04456288
               <div className="flex items-start justify-between mb-6">
                 <div>
                   <Dialog.Title className="text-2xl font-bold text-white mb-2">
@@ -679,11 +668,7 @@
                     Configure your new collaborative session
                   </Dialog.Description>
                 </div>
-<<<<<<< HEAD
                 <Dialog.Close className="rounded-lg p-2 hover:bg-white/10 transition-colors text-white">
-=======
-                <Dialog.Close className="rounded-lg p-2 text-white hover:bg-white/10 transition-colors">
->>>>>>> 04456288
                   <svg className="w-5 h-5" fill="none" viewBox="0 0 24 24" stroke="currentColor">
                     <path strokeLinecap="round" strokeLinejoin="round" strokeWidth={2} d="M6 18L18 6M6 6l12 12" />
                   </svg>
@@ -801,27 +786,12 @@
       <Dialog.Root open={joinModalOpen} onOpenChange={setJoinModalOpen}>
         <Dialog.Portal>
           <Dialog.Overlay className="fixed inset-0 z-40 bg-slate-950/80 backdrop-blur-sm data-[state=open]:animate-in data-[state=closed]:animate-out data-[state=closed]:fade-out-0 data-[state=open]:fade-in-0" />
-<<<<<<< HEAD
           <Dialog.Content className="fixed left-[50%] top-[50%] z-50 w-full max-w-2xl translate-x-[-50%] translate-y-[-50%] p-4 duration-200 focus:outline-none focus-visible:outline-none data-[state=open]:animate-in data-[state=closed]:animate-out data-[state=closed]:fade-out-0 data-[state=open]:fade-in-0 data-[state=closed]:zoom-out-95 data-[state=open]:zoom-in-95">
             <Dialog.Title className="sr-only">Join Room</Dialog.Title>
             <Dialog.Description className="sr-only">Connect to an existing session</Dialog.Description>
             <div className="relative w-full">
               <Dialog.Close asChild>
                 <button className="absolute right-5 top-5 z-10 rounded-lg p-2 text-white hover:bg-white/10">
-=======
-          <Dialog.Content className="fixed left-[50%] top-[50%] z-50 translate-x-[-50%] translate-y-[-50%] focus:outline-none p-4">
-            <Dialog.Title className="sr-only">Join Room</Dialog.Title>
-            <Dialog.Description className="sr-only">Connect to an existing session</Dialog.Description>
-            <motion.div
-              initial={{ opacity: 0, scale: 0.95 }}
-              animate={{ opacity: 1, scale: 1 }}
-              exit={{ opacity: 0, scale: 0.95 }}
-              transition={{ duration: 0.2 }}
-              className="w-full max-w-2xl relative"
-            >
-              <Dialog.Close asChild>
-                <button className="absolute right-5 top-5 z-10 rounded-lg p-2 text-white hover:bg-white/10 transition-colors">
->>>>>>> 04456288
                   <span className="sr-only">Close</span>
                   <svg className="w-5 h-5" fill="none" viewBox="0 0 24 24" stroke="currentColor">
                     <path strokeLinecap="round" strokeLinejoin="round" strokeWidth={2} d="M6 18L18 6M6 6l12 12" />
