--- conflicted
+++ resolved
@@ -9,15 +9,15 @@
 
 - `JWT_SECRET` – strong secret used to sign authentication tokens. The server refuses to start without it.
 - `SESSION_TIMEOUT_MS` – optional timeout in milliseconds after which inactive participants are removed (defaults to 1800000).
-<<<<<<< HEAD
+
 - `SSL_KEY_FILE` – path to the TLS private key used for HTTPS.
 - `SSL_CERT_FILE` – path to the TLS certificate.
-=======
+
 - `STUN_URLS` – comma-separated STUN server URLs (defaults to `stun:stun.l.google.com:19302`).
 - `TURN_URLS` – comma-separated TURN server URLs.
 - `TURN_USERNAME` – TURN server username.
 - `TURN_PASSWORD` – TURN server password.
->>>>>>> d17fdb94
+
 
 Use HTTPS and a secure reverse proxy in deployment to protect credentials and tokens.
 
