# Navigator

---
Designed to facilitate consciousness exploration

## Security

Configure the following environment variables before running the signal server in production:

- `JWT_SECRET` – strong secret used to sign authentication tokens. The server refuses to start without it.
- `SESSION_TIMEOUT_MS` – optional timeout in milliseconds after which inactive participants are removed (defaults to 1800000).
- `TOKEN_INACTIVITY_MS` – optional timeout in milliseconds after which inactive tokens are rejected (defaults to 900000).

- `SSL_KEY_FILE` – path to the TLS private key used for HTTPS.
- `SSL_CERT_FILE` – path to the TLS certificate.

- `STUN_URLS` – comma-separated STUN server URLs (defaults to `stun:stun.l.google.com:19302`).
- `TURN_URLS` – comma-separated TURN server URLs.
- `TURN_USERNAME` – TURN server username.
- `TURN_PASSWORD` – TURN server password.


Use HTTPS and a secure reverse proxy in deployment to protect credentials and tokens.

<<<<<<< HEAD
### Generating a JWT secret

Generate a strong JWT secret and store it outside version control:

```bash
echo "JWT_SECRET=$(openssl rand -base64 32)" >> .env
```

The `.env` file is ignored by Git but should still have restrictive permissions.

### Configuring timeouts for small deployments

For smaller deployments, tune the session and token timeouts to free resources promptly. Example `.env` settings:

```bash
SESSION_TIMEOUT_MS=1800000     # remove inactive participants after 30 minutes
TOKEN_INACTIVITY_MS=900000     # invalidate tokens idle for 15 minutes
```

Adjust the values as needed for your environment.
=======
To create a self-signed certificate for testing, run:

```bash
openssl req -x509 -newkey rsa:4096 -keyout key.pem -out cert.pem -sha256 -days 365 -nodes
```

For production certificates from [Let's Encrypt](https://letsencrypt.org/), install
[Certbot](https://certbot.eff.org/) and request a certificate:

```bash
sudo certbot certonly --standalone -d example.com
```

Set `SSL_KEY_FILE` to the generated `privkey.pem` and `SSL_CERT_FILE` to `fullchain.pem`.
>>>>>>> f3608965


Navigator is a monorepo designed to facilitate consciousness exploration. It contains a web interface and a signal processing server.

## Prerequisites

- [Node.js](https://nodejs.org/) (v18 or newer)
- [pnpm](https://pnpm.io/)
- [coturn](https://github.com/coturn/coturn) (STUN/TURN server)

## Installation

Install dependencies:

```bash
pnpm install
```

## Development

### Web interface

Start the Vite development server:

```bash
pnpm dev:web
```

When deploying on a personal machine, set the signal server host and port for the web client using the `VITE_SIGNAL_URL` environment variable. It defaults to `ws://localhost:8080`.

Create an `.env` file in `apps/web`:

```bash
VITE_SIGNAL_URL=ws://your-host:8080
```

or export the variable when running commands:

```bash
VITE_SIGNAL_URL=ws://your-host:8080 pnpm dev:web
```

### Signal server

Run the signal server with live reloading:

```bash
pnpm dev:signal
```

## Build

### Web application

Create a production build:

```bash
pnpm build:web
```

Preview the built site:

```bash
pnpm serve:web
```

### Signal server

Compile the TypeScript source to JavaScript:

```bash
pnpm typecheck
```

Run the compiled server:

```bash
pnpm start:signal
```

## Linting and type checking

Run ESLint and TypeScript checks:

```bash
pnpm lint
pnpm typecheck
```
<|MERGE_RESOLUTION|>--- conflicted
+++ resolved
@@ -22,7 +22,6 @@
 
 Use HTTPS and a secure reverse proxy in deployment to protect credentials and tokens.
 
-<<<<<<< HEAD
 ### Generating a JWT secret
 
 Generate a strong JWT secret and store it outside version control:
@@ -43,22 +42,7 @@
 ```
 
 Adjust the values as needed for your environment.
-=======
-To create a self-signed certificate for testing, run:
 
-```bash
-openssl req -x509 -newkey rsa:4096 -keyout key.pem -out cert.pem -sha256 -days 365 -nodes
-```
-
-For production certificates from [Let's Encrypt](https://letsencrypt.org/), install
-[Certbot](https://certbot.eff.org/) and request a certificate:
-
-```bash
-sudo certbot certonly --standalone -d example.com
-```
-
-Set `SSL_KEY_FILE` to the generated `privkey.pem` and `SSL_CERT_FILE` to `fullchain.pem`.
->>>>>>> f3608965
 
 
 Navigator is a monorepo designed to facilitate consciousness exploration. It contains a web interface and a signal processing server.
