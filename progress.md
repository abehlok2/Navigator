--- conflicted
+++ resolved
@@ -15,7 +15,6 @@
 
 ### Next steps
 
-
 - Add unit tests for authentication and room management.
 - Implement session expiration and cleanup for inactive participants.
 
@@ -27,10 +26,5 @@
 
 ### Next steps
 
-<<<<<<< HEAD
-- Add persistent storage for rooms and credentials (rooms are currently kept in-memory in `apps/signal/src/rooms.ts`).
-- Implement robust authentication and authorization (the `authenticate` helper in `apps/signal/src/auth.ts` uses a static secret).
-=======
 - Integrate connection workflow with UI components.
 - Add reconnection handling and telemetry messaging.
->>>>>>> 24bf8075
